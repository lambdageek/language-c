--- conflicted
+++ resolved
@@ -37,15 +37,10 @@
     getFloatType
 ) where
 
-<<<<<<< HEAD
-import           Language.C.Analysis.SemRep
-import           Language.C.Syntax.Constants
-=======
 import Language.C.Analysis.SemRep
 import Language.C.Data.Node (CNode(..))
 import Language.C.Syntax.AST (CExpression (..), CConstant (..))
 import Language.C.Syntax.Constants
->>>>>>> c0577e7c
 
 -- | Constructor for a simple integral type.
 integral :: IntType -> Type
